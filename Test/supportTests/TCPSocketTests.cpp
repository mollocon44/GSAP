--- conflicted
+++ resolved
@@ -117,11 +117,7 @@
 }
 
 void testTCPClose() {
-<<<<<<< HEAD
-    TCPServer testServer(AF_INET, "127.0.0.1", 8080);
-=======
     TCPServer testServer(AF_INET);
->>>>>>> e7b7ea4f
     
     TCPSocket testClient1(AF_INET);
     TCPSocket testClient2(AF_INET);

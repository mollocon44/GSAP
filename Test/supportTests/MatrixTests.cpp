/**  MatrixTests - Body
 *   @file      Unit tests for Matrix class
 *   @ingroup   GPIC++
 *
 *   @brief     Unit tests for Matrix classes
 *
 *   @author    Matthew Daigle
 *   @version   1.1.0
 *
 *   @pre       N/A
 *
 *      Contact: Matthew Daigle (matthew.j.daigle@nasa.gov)
 *      Created: April 7, 2016
 *
 *   @copyright Copyright (c) 2018 United States Government as represented by
 *     the Administrator of the National Aeronautics and Space Administration.
 *     All Rights Reserved.
 */

#include <iostream>
#include <random>
#include <sstream>

#include "Matrix.h"
#include "MatrixTests.h"
#include "Test.h"

using namespace PCOE;
using namespace PCOE::Test;

namespace TestMatrix {
    static std::random_device rd;
    static std::mt19937 rng(rd());
    static std::uniform_real_distribution<> dist(-1000, 1000);

    const std::size_t ITERATIONS = 20;

    void construct_default() {
        try {
            Matrix m;
        }
        catch (...) {
            Assert::Fail("Constructor threw an exception");
        }
    }

    void construct_size() {
        std::uniform_int_distribution<std::size_t> sdist(0, 100);
        for (size_t i = 0; i < ITERATIONS; ++i) {
            std::size_t m = sdist(rng);
            std::size_t n = sdist(rng);
            try {
                Matrix matrix(m, n);
            }
            catch (...) {
                std::stringstream ss;
                ss << "Constructor threw an exception with size (" << m << ", " << n << ")";
                Assert::Fail(ss.str());
            }
        }
    }

    void construct_initialvalue() {
        std::uniform_int_distribution<std::size_t> sdist(0, 100);
        for (size_t i = 0; i < ITERATIONS; ++i) {
            std::size_t m = sdist(rng);
            std::size_t n = sdist(rng);
            double v      = dist(rng);
            try {
                Matrix matrix(m, n, v);
            }
            catch (...) {
                std::stringstream ss;
                ss << "Constructor threw an exception with size (" << m << ", " << n << ") and IV "
                   << v;
                Assert::Fail(ss.str());
            }
        }
    }

    void construct_initializerlist() {
        try {
            std::size_t m = 4;
            std::size_t n = 4;
            Matrix matrix(4, 4, {0, 1, 2, 3, 1, 2, 3, 4, 2, 3, 4, 5, 3, 4, 5, 6});
            for (std::size_t i = 0; i < m; i++) {
                for (std::size_t j = 0; j < n; j++) {
                    Assert::AreEqual(i + j, matrix[i][j], 1e-15, "Unexpected element value");
                }
            }
        }
        catch (...) {
            Assert::Fail("Constructor threw an exception");
        }
    }

    void construct_vector() {
        std::uniform_int_distribution<std::size_t> sdist(0, 500);
        for (size_t i = 0; i < ITERATIONS; ++i) {
            std::size_t m = sdist(rng);
            std::vector<double> v(m);
            for (std::size_t j = 0; i < m; i++) {
                v[j] = dist(rng);
            }

            try {
                Matrix matrix(v);
                Assert::AreEqual(m, matrix.rows());
                Assert::AreEqual(1, matrix.cols());
            }
            catch (...) {
                Assert::Fail("Constructor threw an exception");
            }
        }
    }

    void construct_copy() {
        std::size_t m = 5;
        std::size_t n = 10;
        double v      = 7.0;

        Matrix m1(m, n, v);
        Matrix m2(m1);
        Assert::AreEqual(m1.rows(), m2.rows(), "Number of rows not equal");
        Assert::AreEqual(m1.cols(), m2.cols(), "Number of columns not equal");
        for (std::size_t i = 0; i < m; i++) {
            for (std::size_t j = 0; j < n; j++) {
                Assert::AreEqual(m1[i][j], m2[i][j], 1e-15, "Unexpected element value");
            }
        }
    }

    void construct_move() {
        std::size_t m = 5;
        std::size_t n = 10;
        double v      = 7.0;

        Matrix m1(m, n, v);
        Matrix m2(std::move(m1));
        Assert::AreEqual(m, m2.rows(), "Number of rows not equal");
        Assert::AreEqual(n, m2.cols(), "Number of columns not equal");
        for (std::size_t i = 0; i < m; i++) {
            for (std::size_t j = 0; j < n; j++) {
                Assert::AreEqual(7.0, m2[i][j], 1e-15, "Unexpected element value");
            }
        }
    }

    void operator_assign() {
        std::size_t m = 5;
        std::size_t n = 10;
        double v      = 7.0;

        Matrix m1(m, n, v);
        Matrix m2 = m1;
        Assert::AreEqual(m1.rows(), m2.rows(), "Number of rows not equal");
        Assert::AreEqual(m1.cols(), m2.cols(), "Number of columns not equal");
        for (std::size_t i = 0; i < m; i++) {
            for (std::size_t j = 0; j < n; j++) {
                Assert::AreEqual(m1[i][j], m2[i][j], 1e-15, "Unexpected element value");
            }
        }
    }

    void operator_equal() {
        const std::size_t m = 20;
        const std::size_t n = 10;
        for (std::size_t i = 0; i < ITERATIONS; ++i) {
            Matrix m1(m, n);
            Matrix m2(m, n);
            for (std::size_t j = 0; j < m; ++j) {
                for (std::size_t k = 0; k < n; ++k) {
                    double tmp = dist(rng);
                    m1[j][k]   = tmp;
                    m2[j][k]   = tmp;
                }
            }
            Assert::IsTrue(m1 == m2, "Matrices failed to compare as equal");
        }
    }

    void operator_notequal() {
        const std::size_t m = 20;
        const std::size_t n = 10;
        for (std::size_t i = 0; i < ITERATIONS; ++i) {
            Matrix m1(m, n);
            Matrix m2(m, n);
            for (std::size_t j = 0; j < m; ++j) {
                for (std::size_t k = 0; k < n; ++k) {
                    m1[j][k] = dist(rng);
                    m2[j][k] = dist(rng);
                }
            }
            // Technically this might fail, but the odds of the rng producing
            // 200 consecutive doubles must be astronomically low
            Assert::IsTrue(m1 != m2, "Matrices compared as equal");
        }

        Matrix m3(m, n);
        Matrix m4(n, m);
        Assert::IsTrue(m3 != m4, "Matrices compared as equal");
    }

    void issquare() {
        std::uniform_int_distribution<std::size_t> sdist(0, 100);
        const std::size_t m = sdist(rng);
        const std::size_t n = sdist(rng);
        for (std::size_t i = 0; i < ITERATIONS; ++i) {
            Matrix matrix(m, n);
            Assert::AreEqual(m == n, matrix.isSquare());
        }
    }

    void rows() {
        std::uniform_int_distribution<std::size_t> sdist(0, 100);
        const std::size_t m = sdist(rng);
        const std::size_t n = sdist(rng);
        for (std::size_t i = 0; i < ITERATIONS; ++i) {
            Matrix matrix(m, n);
            Assert::AreEqual(m, matrix.rows(), "Unexpected number of rows");
        }
    }

    void cols() {
        std::uniform_int_distribution<std::size_t> sdist(0, 100);
        const std::size_t m = sdist(rng);
        const std::size_t n = sdist(rng);
        for (std::size_t i = 0; i < ITERATIONS; ++i) {
            Matrix matrix(m, n);
            Assert::AreEqual(n, matrix.cols(), "Unexpected number of columns");
        }
    }

    void indexer() {
        const std::size_t m = 20;
        const std::size_t n = 10;
        double values[m][n];
        for (std::size_t i = 0; i < ITERATIONS; ++i) {
            Matrix matrix(m, n);
            for (std::size_t j = 0; j < m; ++j) {
                for (std::size_t k = 0; k < n; ++k) {
                    values[j][k] = dist(rng);
                    matrix[j][k] = values[j][k];
                    Assert::AreEqual(values[j][k],
                                     matrix[j][k],
                                     1e-12,
                                     "Unexpected value in random part");
                }
            }
        }

        Matrix m2(3, 4, {1, 2, 3, 4, 5, 6, 7, 8, 4, 3, 2, 1});

        Assert::AreEqual(1, m2[0][0], 1e-12, "Unexpected value at m2[0][0]");
        Assert::AreEqual(2, m2[0][1], 1e-12, "Unexpected value at m2[0][1]");
        Assert::AreEqual(3, m2[0][2], 1e-12, "Unexpected value at m2[0][2]");
        Assert::AreEqual(4, m2[0][3], 1e-12, "Unexpected value at m2[0][3]");
        Assert::AreEqual(5, m2[1][0], 1e-12, "Unexpected value at m2[1][0]");
        Assert::AreEqual(6, m2[1][1], 1e-12, "Unexpected value at m2[1][1]");
        Assert::AreEqual(7, m2[1][2], 1e-12, "Unexpected value at m2[1][2]");
        Assert::AreEqual(8, m2[1][3], 1e-12, "Unexpected value at m2[1][3]");
        Assert::AreEqual(4, m2[2][0], 1e-12, "Unexpected value at m2[2][0]");
        Assert::AreEqual(3, m2[2][1], 1e-12, "Unexpected value at m2[2][1]");
        Assert::AreEqual(2, m2[2][2], 1e-12, "Unexpected value at m2[2][2]");
        Assert::AreEqual(1, m2[2][3], 1e-12, "Unexpected value at m2[2][3]");

        m2[0][0] = 42.0;
        m2[0][1] = 42.1;
        m2[0][2] = 42.2;
        m2[0][3] = 42.3;
        Assert::AreEqual(42.0, m2[0][0], 1e-12, "Unexpected value at m2[0][0]");
        Assert::AreEqual(42.1, m2[0][1], 1e-12, "Unexpected value at m2[0][1]");
        Assert::AreEqual(42.2, m2[0][2], 1e-12, "Unexpected value at m2[0][2]");
        Assert::AreEqual(42.3, m2[0][3], 1e-12, "Unexpected value at m2[0][3]");
    }

    void indexer_const() {
        const Matrix m2(3, 4, {1, 2, 3, 4, 5, 6, 7, 8, 4, 3, 2, 1});

        Assert::AreEqual(1, m2[0][0], 1e-12, "Unexpected value at m2[0][0]");
        Assert::AreEqual(2, m2[0][1], 1e-12, "Unexpected value at m2[0][1]");
        Assert::AreEqual(3, m2[0][2], 1e-12, "Unexpected value at m2[0][2]");
        Assert::AreEqual(4, m2[0][3], 1e-12, "Unexpected value at m2[0][3]");
        Assert::AreEqual(5, m2[1][0], 1e-12, "Unexpected value at m2[1][0]");
        Assert::AreEqual(6, m2[1][1], 1e-12, "Unexpected value at m2[1][1]");
        Assert::AreEqual(7, m2[1][2], 1e-12, "Unexpected value at m2[1][2]");
        Assert::AreEqual(8, m2[1][3], 1e-12, "Unexpected value at m2[1][3]");
        Assert::AreEqual(4, m2[2][0], 1e-12, "Unexpected value at m2[2][0]");
        Assert::AreEqual(3, m2[2][1], 1e-12, "Unexpected value at m2[2][1]");
        Assert::AreEqual(2, m2[2][2], 1e-12, "Unexpected value at m2[2][2]");
        Assert::AreEqual(1, m2[2][3], 1e-12, "Unexpected value at m2[2][3]");
    }

    void at() {
        const std::size_t m = 20;
        const std::size_t n = 10;
        double values[m][n];
        for (std::size_t i = 0; i < ITERATIONS; ++i) {
            Matrix matrix(m, n);
            for (std::size_t j = 0; j < m; ++j) {
                for (std::size_t k = 0; k < n; ++k) {
                    values[j][k] = dist(rng);
                    matrix[j][k] = values[j][k];
                    Assert::AreEqual(values[j][k],
                                     matrix.at(j, k),
                                     1e-12,
                                     "Unexpected value in random part");
                }
            }
        }

        Matrix m2(3, 4, {1, 2, 3, 4, 5, 6, 7, 8, 4, 3, 2, 1});

        Assert::AreEqual(1, m2.at(0, 0), 1e-12, "Unexpected value at m2.at(0, 0)");
        Assert::AreEqual(2, m2.at(0, 1), 1e-12, "Unexpected value at m2.at(0, 1)");
        Assert::AreEqual(3, m2.at(0, 2), 1e-12, "Unexpected value at m2.at(0, 2)");
        Assert::AreEqual(4, m2.at(0, 3), 1e-12, "Unexpected value at m2.at(0, 3)");
        Assert::AreEqual(5, m2.at(1, 0), 1e-12, "Unexpected value at m2.at(1, 0)");
        Assert::AreEqual(6, m2.at(1, 1), 1e-12, "Unexpected value at m2.at(1, 1)");
        Assert::AreEqual(7, m2.at(1, 2), 1e-12, "Unexpected value at m2.at(1, 2)");
        Assert::AreEqual(8, m2.at(1, 3), 1e-12, "Unexpected value at m2.at(1, 3)");
        Assert::AreEqual(4, m2.at(2, 0), 1e-12, "Unexpected value at m2.at(2, 0)");
        Assert::AreEqual(3, m2.at(2, 1), 1e-12, "Unexpected value at m2.at(2, 1)");
        Assert::AreEqual(2, m2.at(2, 2), 1e-12, "Unexpected value at m2.at(2, 2)");
        Assert::AreEqual(1, m2.at(2, 3), 1e-12, "Unexpected value at m2.at(2, 3)");

        m2[0][0] = 42.0;
        m2[0][1] = 42.1;
        m2[0][2] = 42.2;
        m2[0][3] = 42.3;
        Assert::AreEqual(42.0, m2.at(0, 0), 1e-12, "Unexpected value at m2.at(0, 0)");
        Assert::AreEqual(42.1, m2.at(0, 1), 1e-12, "Unexpected value at m2.at(0, 1)");
        Assert::AreEqual(42.2, m2.at(0, 2), 1e-12, "Unexpected value at m2.at(0, 2)");
        Assert::AreEqual(42.3, m2.at(0, 3), 1e-12, "Unexpected value at m2.at(0, 3)");
    }

    void const_at() {
        const Matrix m1(3, 4, {1, 2, 3, 4, 5, 6, 7, 8, 4, 3, 2, 1});

        Assert::AreEqual(1, m1.at(0, 0), 1e-12, "Unexpected value at m2.at(0, 0)");
        Assert::AreEqual(2, m1.at(0, 1), 1e-12, "Unexpected value at m2.at(0, 1)");
        Assert::AreEqual(3, m1.at(0, 2), 1e-12, "Unexpected value at m2.at(0, 2)");
        Assert::AreEqual(4, m1.at(0, 3), 1e-12, "Unexpected value at m2.at(0, 3)");
        Assert::AreEqual(5, m1.at(1, 0), 1e-12, "Unexpected value at m2.at(1, 0)");
        Assert::AreEqual(6, m1.at(1, 1), 1e-12, "Unexpected value at m2.at(1, 1)");
        Assert::AreEqual(7, m1.at(1, 2), 1e-12, "Unexpected value at m2.at(1, 2)");
        Assert::AreEqual(8, m1.at(1, 3), 1e-12, "Unexpected value at m2.at(1, 3)");
        Assert::AreEqual(4, m1.at(2, 0), 1e-12, "Unexpected value at m2.at(2, 0)");
        Assert::AreEqual(3, m1.at(2, 1), 1e-12, "Unexpected value at m2.at(2, 1)");
        Assert::AreEqual(2, m1.at(2, 2), 1e-12, "Unexpected value at m2.at(2, 2)");
        Assert::AreEqual(1, m1.at(2, 3), 1e-12, "Unexpected value at m2.at(2, 3)");
    }

    void col_get() {
        const std::size_t m = 20;
        const std::size_t n = 10;
        double values[m][n];
        for (std::size_t i = 0; i < ITERATIONS; ++i) {
            Matrix matrix(m, n);
            for (std::size_t k = 0; k < n; ++k) {
                for (std::size_t j = 0; j < m; ++j) {
                    values[j][k] = dist(rng);
                    matrix[j][k] = values[j][k];
                }

                Matrix c = matrix.col(k);
                for (std::size_t j = 0; j < m; ++j) {
                    Assert::AreEqual(values[j][k],
                                     c.at(j, 0),
                                     1e-12,
                                     "Unexpected value in column vector");
                }
            }
        }

        Matrix m2(m, n);
        try {
            m2.col(n + 1);
            Assert::Fail("Got column that doesn't exist.");
        }
<<<<<<< HEAD
        catch (std::out_of_range &e) {}
=======
        catch (std::out_of_range) {}
        catch (...) {
            Assert::Fail("Unknown exception thrown with col.");
        }
>>>>>>> 33219fcc
    }

    void col_setmatrix() {
        const std::size_t m = 20;
        const std::size_t n = 10;
        double values[m][n];
        for (std::size_t i = 0; i < ITERATIONS; ++i) {
            Matrix m1(m, n);
            Matrix m2(m, n);
            for (std::size_t k = 0; k < n; ++k) {
                Matrix c(m, 1);
                for (std::size_t j = 0; j < m; ++j) {
                    values[j][k] = dist(rng);
                    m1[j][k]     = values[j][k];
                    c[j][0]      = values[j][k];
                }
                m2.col(k, c);
            }
            Assert::AreEqual(m1, m2, "Matrices not equal");
        }

        Matrix m3(m, n);
        Matrix c1(m, 1);
        Matrix c2(m + 1, 1);
        Matrix c3(m - 1, 1);
        Matrix c4(m, 2);
        try {
            m3.row(m + 1, c1);
            Assert::Fail("Set column that doesn't exist.");
        }
        catch (std::out_of_range) {
        }
        try {
            m3.row(0, c2);
            m3.row(0, c3);
            Assert::Fail("Set column with invalid size.");
        }
        catch (std::domain_error) {
        }
        try {
            m3.row(0, c4);
            Assert::Fail("Set column with matrix that isn't a column vector.");
        }
        catch (std::domain_error) {
        }
    }

    void col_setvector() {
        const std::size_t m = 20;
        const std::size_t n = 10;
        double values[m][n];
        for (std::size_t i = 0; i < ITERATIONS; ++i) {
            Matrix m1(m, n);
            Matrix m2(m, n);
            for (std::size_t k = 0; k < n; ++k) {
                std::vector<double> c;
                for (std::size_t j = 0; j < m; ++j) {
                    values[j][k] = dist(rng);
                    m1[j][k]     = values[j][k];
                    c.push_back(values[j][k]);
                }
                m2.col(k, c);
            }
            Assert::AreEqual(m1, m2, "Matrices not equal");
        }

        Matrix m3(m, n);
        std::vector<double> v1(m);
        std::vector<double> v2(m + 1);
        std::vector<double> v3(m - 1);
        try {
            m3.row(m + 1, v1);
            Assert::Fail("Set column that doesn't exist.");
        }
        catch (std::out_of_range) {
        }
        try {
            m3.row(0, v2);
            m3.row(0, v3);
            Assert::Fail("Set column with invalid size.");
        }
        catch (std::domain_error) {
        }
    }

    void row_get() {
        const std::size_t m = 20;
        const std::size_t n = 10;
        double values[m][n];
        Matrix matrix(m, n);
        for (std::size_t i = 0; i < ITERATIONS; ++i) {
            for (std::size_t j = 0; j < m; ++j) {
                for (std::size_t k = 0; k < n; ++k) {
                    values[j][k] = dist(rng);
                    matrix[j][k] = values[j][k];
                }

                Matrix r = matrix.row(j);
                for (std::size_t k = 0; k < n; ++k) {
                    Assert::AreEqual(values[j][k],
                                     r.at(0, k),
                                     1e-12,
                                     "Unexpected value in column vector");
                }
            }
        }

        Matrix m2(m, n);
        try {
            m2.row(m + 1);
            Assert::Fail("Got row that doesn't exist.");
        }
        catch (std::out_of_range) {
        }
    }

    void row_setmatrix() {
        const std::size_t m = 20;
        const std::size_t n = 10;
        double values[m][n];
        for (std::size_t i = 0; i < ITERATIONS; ++i) {
            Matrix m1(m, n);
            Matrix m2(m, n);
            for (std::size_t j = 0; j < m; ++j) {
                Matrix r(1, n);
                for (std::size_t k = 0; k < n; ++k) {
                    values[j][k] = dist(rng);
                    m1[j][k]     = values[j][k];
                    r[0][k]      = values[j][k];
                }
                m2.row(j, r);
            }
            Assert::AreEqual(m1, m2, "Matrices not equal");
        }

        Matrix m3(m, n);
        Matrix r1(1, n);
        Matrix r2(1, n + 1);
        Matrix r3(1, n - 1);
        Matrix r4(2, n);
        try {
            m3.row(m + 1, r1);
            Assert::Fail("Set row that doesn't exist.");
        }
<<<<<<< HEAD
        catch (std::out_of_range &e) {
=======
        catch (std::out_of_range) {
>>>>>>> 33219fcc
        }
        try {
            m3.row(0, r2);
            m3.row(0, r3);
            Assert::Fail("Set row with invalid size.");
        }
        catch (std::domain_error) {
        }
        try {
            m3.row(0, r4);
            Assert::Fail("Set row with matrix that isn't a row vector.");
        }
        catch (std::domain_error) {
        }
    }

    void row_setvector() {
        const std::size_t m = 20;
        const std::size_t n = 10;
        double values[m][n];
        for (std::size_t i = 0; i < ITERATIONS; ++i) {
            Matrix m1(m, n);
            Matrix m2(m, n);
            for (std::size_t j = 0; j < m; ++j) {
                std::vector<double> r;
                for (std::size_t k = 0; k < n; ++k) {
                    values[j][k] = dist(rng);
                    m1[j][k]     = values[j][k];
                    r.push_back(values[j][k]);
                }
                m2.row(j, r);
            }
            Assert::AreEqual(m1, m2, "Matrices not equal");
        }

        Matrix m3(m, n);
        std::vector<double> v1(n);
        std::vector<double> v2(n + 1);
        std::vector<double> v3(n - 1);
        try {
            m3.row(m + 1, v1);
            Assert::Fail("Set row that doesn't exist.");
        }
        catch (std::out_of_range) {
        }
        try {
            m3.row(0, v2);
            m3.row(0, v3);
            Assert::Fail("Set row with invalid size.");
        }
        catch (std::domain_error) {
        }
    }

    void operator_vector() {
        const std::size_t m = 20;
        const std::size_t n = 10;
        double values[m][n];
        Matrix matrix(m, n);
        for (std::size_t i = 0; i < 10; ++i) {
            for (std::size_t j = 0; j < m; ++j) {
                for (std::size_t k = 0; k < n; ++k) {
                    values[j][k] = dist(rng);
                    matrix[j][k] = values[j][k];
                }

                std::vector<double> r = static_cast<std::vector<double>>(matrix.row(j));
                for (std::size_t k = 0; k < n; ++k) {
                    Assert::AreEqual(values[j][k],
                                     r.at(k),
                                     1e-12,
                                     "Unexpected value in column vector");
                }
            }

            for (std::size_t k = 0; k < n; ++k) {
                for (std::size_t j = 0; j < m; ++j) {
                    values[j][k] = dist(rng);
                    matrix[j][k] = values[j][k];
                }

                std::vector<double> c = static_cast<std::vector<double>>(matrix.col(k));
                for (std::size_t j = 0; j < m; ++j) {
                    Assert::AreEqual(values[j][k],
                                     c.at(j),
                                     1e-12,
                                     "Unexpected value in column vector");
                }
            }
        }
    }

    void resize() {
        const std::size_t m1 = 7;
        const std::size_t n1 = 5;
        const std::size_t m2 = 5;
        const std::size_t n2 = 3;
        const std::size_t m3 = 11;
        const std::size_t n3 = 13;
        Matrix matrix(m1, n1);
        Assert::AreEqual(m1, matrix.rows(), "Unexpected number of rows before resize");
        Assert::AreEqual(n1, matrix.cols(), "Unexpected number of columns before resize");
        for (std::size_t i = 0; i < m1; ++i) {
            for (std::size_t j = 0; j < n1; ++j) {
                matrix[i][j] = dist(rng);
            }
        }

        Matrix expected = matrix;
        matrix.resize(m2, n2);
        Assert::AreEqual(m2, matrix.rows(), "Unexpected number of rows shrinking");
        Assert::AreEqual(n2, matrix.cols(), "Unexpected number of columns shrinking");
        for (std::size_t i = 0; i < m2; ++i) {
            for (std::size_t j = 0; j < n2; ++j) {
                Assert::AreEqual(expected.at(i, j),
                                 matrix.at(i, j),
                                 1e-12,
                                 "Unexpected value after shrinking");
            }
        }

        expected = matrix;
        matrix.resize(m3, n3);
        Assert::AreEqual(m3, matrix.rows(), "Unexpected number of rows expansion");
        Assert::AreEqual(n3, matrix.cols(), "Unexpected number of columns expansion");
        for (std::size_t i = 0; i < m2; ++i) {
            for (std::size_t j = 0; j < n2; ++j) {
                Assert::AreEqual(expected.at(i, j),
                                 matrix.at(i, j),
                                 1e-12,
                                 "Unexpected value after expansion");
            }
        }
    }

    void add_matrix() {
        const std::size_t m = 20;
        const std::size_t n = 10;
        for (std::size_t i = 0; i < ITERATIONS; ++i) {
            Matrix m1(m, n);
            Matrix m2(m, n);
            for (std::size_t j = 0; j < m; ++j) {
                for (std::size_t k = 0; k < n; ++k) {
                    m1[j][k] = dist(rng);
                    m2[j][k] = dist(rng);
                }
            }
            Matrix result1 = m1 + m2;
            Matrix result2 = result1;
            result2 += m2;
            for (std::size_t j = 0; j < m; ++j) {
                for (std::size_t k = 0; k < n; ++k) {
                    double e1 = m1[j][k] + m2[j][k];
                    double e2 = e1 + m2[j][k];
                    Assert::AreEqual(e1,
                                     result1[j][k],
                                     1e-12,
                                     "Unexpected value after adition [+]");
                    Assert::AreEqual(e2,
                                     result2[j][k],
                                     1e-12,
                                     "Unexpected value after adition [+=]");
                }
            }
        }

        Matrix m3(m, n);
        Matrix m4(m - 1, n + 1);
        try {
            m3 + m4;
            Assert::Fail("Added matrices of different sizes");
        }
        catch (std::domain_error) {
        }
    }

    void add_scalar() {
        const std::size_t m = 20;
        const std::size_t n = 10;
        for (std::size_t i = 0; i < ITERATIONS; ++i) {
            Matrix m1(m, n);
            double s = dist(rng);
            for (std::size_t j = 0; j < m; ++j) {
                for (std::size_t k = 0; k < n; ++k) {
                    m1[j][k] = dist(rng);
                }
            }
            Matrix result1 = m1 + s;
            Matrix result2 = s + m1;
            Matrix result3 = result1;
            result3 += s;
            for (std::size_t j = 0; j < m; ++j) {
                for (std::size_t k = 0; k < n; ++k) {
                    double e1 = m1[j][k] + s;
                    double e3 = e1 + s;
                    Assert::AreEqual(e1,
                                     result1[j][k],
                                     1e-12,
                                     "Unexpected value after adition [s + m1]");
                    Assert::AreEqual(e1,
                                     result2[j][k],
                                     1e-12,
                                     "Unexpected value after adition [m1 + s]");
                    Assert::AreEqual(e3,
                                     result3[j][k],
                                     1e-12,
                                     "Unexpected value after adition [+=]");
                }
            }
        }
    }

    void subtract_matrix() {
        const std::size_t m = 20;
        const std::size_t n = 10;
        for (std::size_t i = 0; i < ITERATIONS; ++i) {
            Matrix m1(m, n);
            Matrix m2(m, n);
            for (std::size_t j = 0; j < m; ++j) {
                for (std::size_t k = 0; k < n; ++k) {
                    m1[j][k] = dist(rng);
                    m2[j][k] = dist(rng);
                }
            }
            Matrix result1 = m1 - m2;
            Matrix result2 = result1;
            result2 -= m2;
            for (std::size_t j = 0; j < m; ++j) {
                for (std::size_t k = 0; k < n; ++k) {
                    double e1 = m1[j][k] - m2[j][k];
                    double e2 = e1 - m2[j][k];
                    Assert::AreEqual(e1,
                                     result1[j][k],
                                     1e-12,
                                     "Unexpected value after subtraction [-]");
                    Assert::AreEqual(e2,
                                     result2[j][k],
                                     1e-12,
                                     "Unexpected value after subtraction [-=]");
                }
            }
        }

        Matrix m3(m, n);
        Matrix m4(m - 1, n + 1);
        try {
            m3 - m4;
            Assert::Fail("Subtracted matrices of different sizes");
        }
        catch (std::domain_error) {
        }
    }

    void subtract_salar() {
        const std::size_t m = 20;
        const std::size_t n = 10;
        for (std::size_t i = 0; i < ITERATIONS; ++i) {
            Matrix m1(m, n);
            double s = dist(rng);
            for (std::size_t j = 0; j < m; ++j) {
                for (std::size_t k = 0; k < n; ++k) {
                    m1[j][k] = dist(rng);
                }
            }
            Matrix result1 = m1 - s;
            Matrix result2 = result1;
            result2 -= s;
            for (std::size_t j = 0; j < m; ++j) {
                for (std::size_t k = 0; k < n; ++k) {
                    double e1 = m1[j][k] - s;
                    double e2 = e1 - s;
                    Assert::AreEqual(e1,
                                     result1[j][k],
                                     1e-12,
                                     "Unexpected value after subtraction [-]");
                    Assert::AreEqual(e2,
                                     result2[j][k],
                                     1e-12,
                                     "Unexpected value after subtraction [-=]");
                }
            }
        }
    }

    void multiply_matrix() {
        Matrix m1(3, 5, {59, 59, 100, 94, 2, 89, 54, 31, 55, 96, 59, 36, 19, 51, 45});
        Matrix m2(5, 3, {33, 84, 31, 10, 75, 33, 87, 85, 6, 20, 100, 71, 17, 85, 92});
        Matrix e(3, 3, {13151, 27451, 11234, 8906, 27821, 17464, 5745, 18196, 10892});
        Matrix r = m1 * m2;
        for (std::size_t i = 0; i < 3; ++i) {
            for (std::size_t j = 0; j < 3; ++j) {
                Assert::AreEqual(e[i][j], r[i][j], 1e-12, "Unexpected value after multiplication");
            }
        }
    }

    void multiply_scalar() {
        const std::size_t m = 20;
        const std::size_t n = 10;
        for (std::size_t i = 0; i < ITERATIONS; ++i) {
            Matrix m1(m, n);
            double s = dist(rng);
            for (std::size_t j = 0; j < m; ++j) {
                for (std::size_t k = 0; k < n; ++k) {
                    m1[j][k] = dist(rng);
                }
            }
            Matrix result1 = m1 * s;
            Matrix result2 = s * m1;
            Matrix result3 = result1;
            result3 *= s;
            for (std::size_t j = 0; j < m; ++j) {
                for (std::size_t k = 0; k < n; ++k) {
                    double e1 = m1[j][k] * s;
                    double e3 = e1 * s;
                    Assert::AreEqual(e1,
                                     result1[j][k],
                                     1e-12,
                                     "Unexpected value after multiplication [s * m1]");
                    Assert::AreEqual(e1,
                                     result2[j][k],
                                     1e-12,
                                     "Unexpected value after multiplication [m1 * s]");
                    Assert::AreEqual(e3,
                                     result3[j][k],
                                     1e-12,
                                     "Unexpected value after multiplication [*=]");
                }
            }
        }
    }

    void divide_scalar() {
        const std::size_t m = 20;
        const std::size_t n = 10;
        for (std::size_t i = 0; i < ITERATIONS; ++i) {
            Matrix m1(m, n);
            double s = dist(rng);
            for (std::size_t j = 0; j < m; ++j) {
                for (std::size_t k = 0; k < n; ++k) {
                    m1[j][k] = dist(rng);
                }
            }
            Matrix result1 = m1 / s;
            Matrix result2 = result1;
            result2 /= s;
            for (std::size_t j = 0; j < m; ++j) {
                for (std::size_t k = 0; k < n; ++k) {
                    double e1 = m1[j][k] / s;
                    double e2 = e1 / s;
                    Assert::AreEqual(e1,
                                     result1[j][k],
                                     1e-12,
                                     "Unexpected value after division [/]");
                    Assert::AreEqual(e2,
                                     result2[j][k],
                                     1e-12,
                                     "Unexpected value after division [/=]");
                }
            }
        }
    }

    // Complex operations

    void adjoint() {
        std::size_t m = 30;
        std::size_t n = 30;
        Matrix matrix(m, n);
        for (std::size_t i = 0; i < m; ++i) {
            for (std::size_t j = 0; j < n; ++j) {
                matrix[i][j] = dist(rng);
            }
        }

        Matrix e = matrix.cofactors().transpose();
        Matrix a = matrix.adjoint();
        Assert::AreEqual(e, a, "Unexpected value");

        try {
            matrix = Matrix(2, 3);
            matrix.adjoint();
            Assert::Fail("Failed to throw on non-square matrix.");
        }
        catch (std::domain_error) {
        }
    }

    void cofactors() {
        std::size_t m = 20;
        std::size_t n = 20;
        Matrix matrix(m, n);
        for (std::size_t i = 0; i < m; ++i) {
            for (std::size_t j = 0; j < n; ++j) {
                matrix[i][j] = dist(rng);
            }
        }

        for (std::size_t i = 0; i < m; ++i) {
            for (std::size_t j = 0; j < n; ++j) {
                double e = matrix.minor(i, j) * std::pow(-1, i + j + 2);
                double a = matrix.cofactor(i, j);
                Assert::AreEqual(e, a, 1e-12, "Unexpected value");
            }
        }

        try {
            matrix = Matrix(2, 3);
            matrix.cofactors();
            Assert::Fail("Failed to throw on non-square matrix.");
        }
        catch (std::domain_error) {
        }
    }

    // Slow recursive function to compute determinants using laplace expansion.
    // Used to verify the correctness of more complex determinant algorithms.
    double laplaceDeterminant(const Matrix& m) {
        if (!m.isSquare()) {
            throw std::domain_error("Matrix must be square");
        }
        if (m.rows() == 1) {
            return m[0][0];
        }
        if (m.rows() == 2) {
            return (m[0][0] * m[1][1]) - (m[0][1] * m[1][0]);
        }

        double r = 0;
        for (size_t i = 0; i < m.rows(); i++) {
            double f   = std::pow(-1.0, i) * m[i][0];
            Matrix sub = m.submatrix(i, 0);
            double d   = laplaceDeterminant(sub);
            r += f * d;
        }
        return r;
    }

    void determinant() {
        Matrix m1(2, 2, {1, 0, 0, 1});
        Assert::AreEqual(1, m1.determinant(), 1e-12, "2x2 Matrix");
        Matrix m2(3, 3, {1, 0, 0, 0, 3, 1, 0, 2, 4});
        Assert::AreEqual(10, m2.determinant(), 1e-12, "3x3 Matrix");

        for (std::size_t i = 2; i < 8; ++i) {
            for (size_t j = 0; j < ITERATIONS * 20; ++j) {
                Matrix m(i, i);
                for (std::size_t a = 0; a < i; ++a) {
                    for (std::size_t b = 0; b < i; ++b) {
                        double d = dist(rng);
                        m[a][b]  = d;
                    }
                }
                double det1 = m.determinant();
                double det2 = laplaceDeterminant(m);
                double e    = std::abs((det1 + det2) / 2e8);
                Assert::AreEqual(det1, det2, e, "Random determinants");
            }
            for (size_t j = 0; j < ITERATIONS * 2; j++) {
                // Test some symetric matrices to excercise cholesky code
                Matrix m(i, i);
                for (std::size_t a = 0; a < i; ++a) {
                    for (std::size_t b = a; b < i; ++b) {
                        double d = dist(rng);
                        m[a][b]  = d;
                    }
                    for (std::size_t b = 0; b < a; ++b) {
                        m[b][a] = m[a][b];
                    }
                }
                double det1 = m.determinant();
                double det2 = laplaceDeterminant(m);
                double e    = std::abs((det1 + det2) / 2e9);
                Assert::AreEqual(det1, det2, e, "Symetric random determinants");
            }
        }
    }

    void laplaceDet() {
        Matrix m1(3, 3, {0, 0, 0, 0, 4, 5, 0, 7, 8});
        Assert::AreEqual(0, m1.determinant(), "Laplace determinant calculation wrong");
    }

    void diagonal() {
        Matrix m1(2, 2, {1, 0, 0, 1});
        Matrix sol1(2, 1, {1, 1});
        m1 = m1.diagonal();
        Assert::IsTrue(m1 == sol1, "Column matrix of diagonal not correct");

        Matrix m2(3, 3, {1, 0, 0, 0, 1, 0, 0, 0, 1});

        Matrix sol2(3, 1, {1, 1, 1});

        m2 = m2.diagonal();
        Assert::IsTrue(m2 == sol2, "Column matrix of diagonal not correct");
    }

    void inverse() {
        Matrix matrix(3, 3, {3, 5, 7, 19, 17, 13, 11, 3, 1});

        Matrix expected(3,
                        3,
                        {11.0 / 178.0,
                         -4.0 / 89.0,
                         27.0 / 178.0,
                         -31.0 / 89.0,
                         37.0 / 178.0,
                         -47.0 / 178.0,
                         65.0 / 178.0,
                         -23.0 / 178.0,
                         11.0 / 89.0});

        Matrix result = matrix.inverse();

        for (std::size_t j = 0; j < 3; ++j) {
            for (std::size_t k = 0; k < 3; ++k) {
                Assert::AreEqual(expected.at(j, k),
                                 result.at(j, k),
                                 1e-12,
                                 "Invalid inverse value");
            }
        }

        try {
            matrix = Matrix(2, 3);
            matrix.inverse();
            Assert::Fail("Failed to throw on non-square matrix.");
        }
        catch (std::domain_error) {
        }
    }

    void minors() {
        std::size_t m = 30;
        std::size_t n = 30;
        Matrix matrix(m, n);
        for (std::size_t i = 0; i < m; ++i) {
            for (std::size_t j = 0; j < n; ++j) {
                matrix[i][j] = dist(rng);
            }
        }

        for (std::size_t i = 0; i < m; ++i) {
            for (std::size_t j = 0; j < n; ++j) {
                double e = matrix.submatrix(i, j).determinant();
                double a = matrix.minor(i, j);
                Assert::AreEqual(e, a, 1e-12, "Unexpected value");
            }
        }

        try {
            matrix = Matrix(2, 3);
            matrix.minors();
            Assert::Fail("Failed to throw on non-square matrix.");
        }
        catch (std::domain_error) {
        }
    }

    void submatrix() {
        Matrix matrix(3, 3, {3, 5, 7, 19, 17, 13, 11, 3, 1});

        Matrix expected(2, 2, {3, 5, 19, 17});
        Assert::AreEqual(expected,
                         matrix.submatrix(2, 2),
                         "Unexpected submatrix removing last row/col");

        expected = Matrix(2, 2, {17, 13, 3, 1});
        Assert::AreEqual(expected,
                         matrix.submatrix(0, 0),
                         "Unexpected submatrix removing first row/col");

        expected = Matrix(2, 2, {3, 7, 11, 1});
        Assert::AreEqual(expected,
                         matrix.submatrix(1, 1),
                         "Unexpected submatrix removing middle row/col");

        try {
            matrix.submatrix(3, 1);
            Assert::Fail("Succesfully removed non-existant row.");
        }
        catch (std::out_of_range) {
        }

        try {
            matrix.submatrix(1, 3);
            Assert::Fail("Succesfully removed non-existant column.");
        }
        catch (std::out_of_range) {
        }
    }

    void transpose() {
        const std::size_t m = 20;
        const std::size_t n = 10;
        for (std::size_t i = 0; i < ITERATIONS; ++i) {
            Matrix matrix(m, n);
            for (std::size_t j = 0; j < m; ++j) {
                for (std::size_t k = 0; k < n; ++k) {
                    matrix[j][k] = dist(rng);
                }
            }

            Matrix result = matrix.transpose();
            Assert::AreEqual(matrix.rows(), result.cols(), "Unexpected number of columns");
            Assert::AreEqual(matrix.cols(), result.rows(), "Unexpected number of rows");
            for (std::size_t j = 0; j < m; ++j) {
                for (std::size_t k = 0; k < n; ++k) {
                    Assert::AreEqual(matrix.at(j, k), result.at(k, j), 1e-12, "Unexpected value");
                }
            }
        }
    }

    void identity() {
        const std::size_t m = 2;
        const std::size_t n = 2;
        Matrix expected(m, n, {1, 0, 0, 1});
        Matrix actual(Matrix::identity(m));
        Assert::AreEqual(expected, actual, "Actual matrix not an identity");
    }

    void cholesky() {
        Matrix matrix(3, 3, {25, 15, -5, 15, 18, 0, -5, 0, 11});

        Matrix e(3, 3, {5, 0, 0, 3, 3, 0, -1, 1, 3});

        Matrix a = matrix.chol();

        Assert::AreEqual(e, a, "Unexpected value");
    }

    void weightedmean() {
        Matrix matrix(3, 2, {1, 2, 3, 4, 5, 6});
        Matrix w(2, 1, {0.2, 0.8});

        Matrix e(3, 1, {1.8, 3.8, 5.8});
        Matrix a = matrix.weightedMean(w);

        Assert::AreEqual(e, a, "Unexpected values");

        Matrix w2(3, 1, {0.2, 0.8, 0.1});
        Matrix w3(1, 1, {0.2});
        try {
            matrix.weightedMean(w2);
            matrix.weightedMean(w3);
            Assert::Fail("Calculated weighted mean with wrong number of weights");
        }
<<<<<<< HEAD
        catch (std::domain_error &e) {
        }
=======
        catch (std::domain_error) {}
>>>>>>> 33219fcc
    }

    void weightedcovariance() {
        Matrix matrix(3, 2, {1, 2, 3, 4, 5, 6});
        Matrix w(2, 1, {0.2, 0.8});

        Matrix e(3, 3, {0.16, 0.16, 0.16, 0.16, 0.16, 0.16, 0.16, 0.16, 0.16});
        Matrix a = matrix.weightedCovariance(w, 1);

        Assert::AreEqual(e, a, "Unexpected value");

        Matrix w2(3, 1, {0.2, 0.8, 0});
        Matrix w3(1, 1, {0.2});
        try {
            matrix.weightedCovariance(w2, 1);
            matrix.weightedCovariance(w3, 1);
            Assert::Fail("Calculated weighted covariance with wrong number of weights");
        }
        catch (std::domain_error) {
        }
    }

    void streamInsertionOperator() {
        Matrix m1(3, 2, {1, 2, 3, 4, 5, 6});

        Matrix m2;
<<<<<<< HEAD
        std::cout << m1 << std::endl;
        std::cout << m2 << std::endl;
=======
        try {
            std::cout << m1 << std::endl;
            std::cout << m2 << std::endl;
        }
        catch (...) {
            Assert::Fail("Exception occurred in left bitwise shift.");
        }
>>>>>>> 33219fcc
    }


}<|MERGE_RESOLUTION|>--- conflicted
+++ resolved
@@ -378,14 +378,10 @@
             m2.col(n + 1);
             Assert::Fail("Got column that doesn't exist.");
         }
-<<<<<<< HEAD
-        catch (std::out_of_range &e) {}
-=======
         catch (std::out_of_range) {}
         catch (...) {
             Assert::Fail("Unknown exception thrown with col.");
         }
->>>>>>> 33219fcc
     }
 
     void col_setmatrix() {
@@ -530,11 +526,7 @@
             m3.row(m + 1, r1);
             Assert::Fail("Set row that doesn't exist.");
         }
-<<<<<<< HEAD
-        catch (std::out_of_range &e) {
-=======
         catch (std::out_of_range) {
->>>>>>> 33219fcc
         }
         try {
             m3.row(0, r2);
@@ -1183,12 +1175,7 @@
             matrix.weightedMean(w3);
             Assert::Fail("Calculated weighted mean with wrong number of weights");
         }
-<<<<<<< HEAD
-        catch (std::domain_error &e) {
-        }
-=======
         catch (std::domain_error) {}
->>>>>>> 33219fcc
     }
 
     void weightedcovariance() {
@@ -1215,10 +1202,6 @@
         Matrix m1(3, 2, {1, 2, 3, 4, 5, 6});
 
         Matrix m2;
-<<<<<<< HEAD
-        std::cout << m1 << std::endl;
-        std::cout << m2 << std::endl;
-=======
         try {
             std::cout << m1 << std::endl;
             std::cout << m2 << std::endl;
@@ -1226,7 +1209,6 @@
         catch (...) {
             Assert::Fail("Exception occurred in left bitwise shift.");
         }
->>>>>>> 33219fcc
     }
 
 

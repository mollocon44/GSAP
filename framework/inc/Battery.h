/**  Battery - Header
 *   @file       Battery.h
 *   @ingroup    GSAP-Support
 *
 *   @brief      Battery model class for prognostics
 *
 *   @author     Matthew Daigle
 *   @version    0.1.0
 *
 *   @pre        N/A
 *
 *      Contact: Matthew Daigle (matthew.j.daigle@nasa.gov)
 *      Created: March 5, 2016
 *
 *   @copyright Copyright (c) 2018 United States Government as represented by
 *     the Administrator of the National Aeronautics and Space Administration.
 *     All Rights Reserved.
 */

#ifndef BATTERY_H
#define BATTERY_H

#include <cmath>
#include <vector>

#include "ConfigMap.h"
#include "ModelFactory.h"
#include "PrognosticsModel.h"

// Default parameter values
static const double QMOBILE_DEFAULT_VALUE = 7600;

class Battery final : public PCOE::PrognosticsModel {
public:
    // Constructor
    Battery();

    // Constructor based on configMap
    Battery(const PCOE::ConfigMap& paramMap);

    // State indices
    struct stateIndices {
        static const unsigned int Tb  = 0;
        static const unsigned int Vo  = 1;
        static const unsigned int Vsn = 2;
        static const unsigned int Vsp = 3;
        static const unsigned int qnB = 4;
        static const unsigned int qnS = 5;
        static const unsigned int qpB = 6;
        static const unsigned int qpS = 7;
    };
    // Input indices
    struct inputIndices {
        static const unsigned int P = 0;
    };
    // Output indices
    struct outputIndices {
        static const unsigned int Tbm = 0;
        static const unsigned int Vm  = 1;
    };
    // Indices
    struct allIndices {
        struct stateIndices states;
        struct inputIndices inputs;
        struct outputIndices outputs;
    } indices;

    // Parameters
    struct Parameters {
        double An2;
        double qnBMax;
        double U0p;
        double An7;
        double Ro;
        double Vol;
        double qnSMax;
        double F;
        double to;
        double Ap0;
        double Ap9;
        double An5;
        double An9;
        double qpBMax;
        double alpha;
        double VolSFraction;
        double VEOD;
        double qMax;
        double xpMin;
        double Ap1;
        double qpSMin;
        double An4;
        double Ap3;
        double qpSMax;
        double Ap4;
        double An11;
        double tsp;
        double kn;
        double Ap11;
        double Ap5;
        double kp;
        double R;
        double qnBMin;
        double An12;
        double An10;
        double VolS;
        double xpMax;
        double qBMax;
        double qSMax;
        double Ap8;
        double An6;
        double Sn;
        double qpMin;
        double Ap2;
        double tsn;
        double qnMin;
        double qpMax;
        double qnMax;
        double qnSMin;
        double U0n;
        double qpBMin;
        double VolB;
        double Ap6;
        double Sp;
        double Ap10;
        double An0;
        double xnMax;
        double Ap12;
        double An1;
        double Ap7;
        double An8;
        double xnMin;
        double tDiffusion;
        double qMobile;
        double An3;
    } parameters;

    /** @brief      Execute state equation. This version of the function uses a given sampling time.
     *   @param      t Time
     *   @param      x Current state vector. This gets updated to the state at the new time.
     *   @param      u Input vector
     *   @param      n Process noise vector
     *   @param      dt Sampling time
     **/
    void stateEqn(const double t,
                  std::vector<double>& x,
                  const std::vector<double>& u,
                  const std::vector<double>& n,
                  const double dt);
    /** @brief      Execute output equation
     *   @param      t Time
     *   @param      x State vector
     *   @param      u Input vector
     *   @param      n Sensor noise vector
     *   @param      z Output vector. This gets updated to the new output at the given time.
     **/
    void outputEqn(const double t,
                   const std::vector<double>& x,
                   const std::vector<double>& u,
                   const std::vector<double>& n,
                   std::vector<double>& z);
    /** @brief      Execute threshold equation
     *   @param      t Time
     *   @param      x State vector
     *   @param      u Input vector
     **/
    bool thresholdEqn(const double t, const std::vector<double>& x, const std::vector<double>& u);
    /** @brief      Execute input equation.
     *               Determines what input (u) should be at the given time for the given input
     *parameters.
     *   @param      t Time
     *   @param      inputParameters Vector of input parameters, which are values that specify how
     *to define u for the given time.
     *   @param      u Input vector. Gets overwritten.
     **/
    void inputEqn(const double t,
                  const std::vector<double>& inputParameters,
                  std::vector<double>& u);
    /** @brief      Execute predicted output equation.
     *               Predicted outputs are those that are not measured, but are interested in being
     *predicted for prognostics.
     *   @param      t Time
     *   @param      x State vector
     *   @param      u Input vector
     *   @param      z Predicted output vector. Gets overwritten.
     **/
    void predictedOutputEqn(const double t,
                            const std::vector<double>& x,
                            const std::vector<double>& u,
                            std::vector<double>& z);

    // Set default parameters, based on 18650 cells
    void setParameters(const double qMobile = QMOBILE_DEFAULT_VALUE, const double Vol = 2e-5);

    /** @brief      Initialize state vector given initial inputs and outputs.
<<<<<<< HEAD
    *   @param      x Current state vector. This gets updated.
    *   @param      u Input vector
    *   @param      z Output vector
    **/
    void initialize(std::vector<double> & x, const std::vector<double> & u, const std::vector<double> & z);
=======
     *   @param      x Current state vector. This gets updated.
     *   @param      u Input vector
     *   @param      z Output vector
     **/
    void initialize(std::vector<double>& x,
                    const std::vector<double>& u,
                    const std::vector<double>& z);
>>>>>>> 33219fcc
};
#endif<|MERGE_RESOLUTION|>--- conflicted
+++ resolved
@@ -192,13 +192,6 @@
     void setParameters(const double qMobile = QMOBILE_DEFAULT_VALUE, const double Vol = 2e-5);
 
     /** @brief      Initialize state vector given initial inputs and outputs.
-<<<<<<< HEAD
-    *   @param      x Current state vector. This gets updated.
-    *   @param      u Input vector
-    *   @param      z Output vector
-    **/
-    void initialize(std::vector<double> & x, const std::vector<double> & u, const std::vector<double> & z);
-=======
      *   @param      x Current state vector. This gets updated.
      *   @param      u Input vector
      *   @param      z Output vector
@@ -206,6 +199,5 @@
     void initialize(std::vector<double>& x,
                     const std::vector<double>& u,
                     const std::vector<double>& z);
->>>>>>> 33219fcc
 };
 #endif